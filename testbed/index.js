--- conflicted
+++ resolved
@@ -236,16 +236,13 @@
  * @param {Location} target target url 
  * @param {*} retryOptions Retry options
  */
-async function uploadOneBlock(source, target, retryOptions) {
+async function uploadOneBlock(source, target, retryOptions, size) {
     const upload = new BlockUpload();
     const options = {
         uploadFiles: [{
             fileUrl: target.url,
             filePath: source.file,
-            fileSize: 100,
-            multipartHeaders: { partHeader: 'test' },
-            minPartSize: 10,
-            maxPartSize: 25
+            fileSize: size
         }],
         headers: target.headers,
         ...retryOptions,
@@ -263,7 +260,7 @@
  * @param {*} params Additional request parameters
  * @param {*} retryOptions Retry options
  */
-async function uploadMultipleBlocks(source, target, params, retryOptions) {
+async function uploadMultipleBlocks(source, target, params, retryOptions, size) {
     const upload = new BlockUpload();
     const options = {
         uploadFiles: [{
@@ -463,60 +460,17 @@
     }
 
     if(params.block) {
-<<<<<<< HEAD
         console.log("Testing block upload transfer");
-        if (source.file && target.url) {
-            console.log("Requesting block upload transfer single");
-            const upload = new BlockUpload();
-            const options = { uploadFiles: [{
-                fileUrl: target.url,
-                filePath: source.file,
-                fileSize: size
-            }],
-            headers: target.headers,
-            ...retryOptions,
-            concurrent: true,
-            maxConcurrent: 5,
-            preferredPartSize: 7
-            };
-            await upload.uploadFiles(options);
-=======
-        console.log("time to do blocks");
         if (source.url && target.file) {
             console.log("Downloading as blocks");
             await downloadOneFileAsBlocks(source, target, retryOptions);
         } else if (source.file && target.url) {
             console.log("Uploading using one block url");
-            await uploadOneBlock(source, target, retryOptions);
->>>>>>> b6093e38
+            await uploadOneBlock(source, target, retryOptions, size);
         } else if (source.file && target.urls) {
-            console.log("Requesting block upload transfer multi-part");
             //multi-part upload
-<<<<<<< HEAD
-            const upload = new BlockUpload();
-            const options = { uploadFiles: [{
-                fileUrl: target.urls,
-                filePath: source.file,
-                fileSize: size,
-                multipartHeaders: { partHeader: 'test' },
-                minPartSize: params.minPartSize,
-                maxPartSize: params.maxPartSize,
-                partSize: params.partSize
-            }],
-            headers: target.headers,
-            ...retryOptions,
-            concurrent: true,
-            maxConcurrent: 5,
-            preferredPartSize: 7
-            };
-            await upload.uploadFiles(options);
-            console.log("Commit uncommitted blocks");
-            const url = new URL(params.target);
-            await commitAzureBlocks(params.azureAuth, url.host, url.pathname.substring(1));
-=======
             console.log("Uploading using multi-part urls");
-            await uploadMultipleBlocks(source, target, params, retryOptions);
->>>>>>> b6093e38
+            await uploadMultipleBlocks(source, target, params, retryOptions, size);
         } else {
             throw Error("Transfer is not supported");
         }
