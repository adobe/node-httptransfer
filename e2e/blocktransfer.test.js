/*
 * Copyright 2021 Adobe. All rights reserved.
 * This file is licensed to you under the Apache License, Version 2.0 (the "License");
 * you may not use this file except in compliance with the License. You may obtain a copy
 * of the License at http://www.apache.org/licenses/LICENSE-2.0
 *
 * Unless required by applicable law or agreed to in writing, software distributed under
 * the License is distributed on an "AS IS" BASIS, WITHOUT WARRANTIES OR REPRESENTATIONS
 * OF ANY KIND, either express or implied. See the License for the specific language
 * governing permissions and limitations under the License.
 */

/* eslint-env mocha */

'use strict';

const assert = require("assert");
const Path = require("path");
const mkdirp = require("mkdirp");
const { promises: fs } = require("fs");
const {
    BlockDownload,
    BlockUpload
} = require("../lib");
const {
<<<<<<< HEAD
    getBlobUrl,
    // getAuthorizationHeader
=======
    getBlobUrl
>>>>>>> ae33074c
} = require("./e2eutils");

/***
 * This test should work similar to AEM Transfer test with a few notable differences:
 * 1) No authentication to AEM, should authenticate directly to a blob store
 * 2) Additional support functions are required for obtaining signed URLs, etc.
 * 3) Same approach of upload and then download, but in this case we bypass AEM as the producer of URLs
 * 4) TODO: The code for block uploads assumes that AEM (actually Oak) will send the blob complete signal to finish storing a file after upload
 * -- This should be accomodated somehow in this test (or maybe we still have to piggy-back on AEM after all?)
 */

describe('Block Transfer e2e test', function() {
    this.timeout(60000);
    async function doBlockUpload(fileUrl, fileSize) {
        const blockUpload = new BlockUpload();
        const uploadErrors = [];
        blockUpload.on("filestart", ({ fileName, fileSize }) => console.log(`Upload: start ${fileName}, ${fileSize} bytes`));
        blockUpload.on("fileprogress", ({ fileName, fileSize, transferred }) => console.log(`Upload: progress ${fileName}, ${transferred}/${fileSize} bytes`));
        blockUpload.on("fileend", ({ fileName, fileSize }) => console.log(`Upload: completed ${fileName}, ${fileSize} bytes`));
        blockUpload.on("filerror", ({ fileName, errors }) => {
            console.log(`Upload: error ${fileName}`, errors);
            uploadErrors.push(errors);
        });
        await blockUpload.uploadFiles({
            uploadFiles: [{
                fileUrl,
                fileSize,
                filePath: Path.join(__dirname, "images/freeride-siberia.jpg")
            }], 
            headers: {
                "x-ms-blob-type": "BlockBlob"
            }, //getAuthorizationHeader(),
            concurrent: true,
            maxConcurrent: 16
        });
        assert.strictEqual(uploadErrors.length, 0);
    }

    async function doBlockDownload(fileUrl, fileSize, downloadFile) {
        const blockDownload = new BlockDownload();
        const downloadErrors = [];
        blockDownload.on("filestart", (data) => console.log(`Download: start ${JSON.stringify(data)}`));
        blockDownload.on("fileprogress", (data) => console.log(`Download: progress ${JSON.stringify(data)}`));
        blockDownload.on("fileend", (data) => console.log(`Download: completed ${JSON.stringify(data)}`));
        blockDownload.on("filerror", ({ fileName, errors }) => {
            console.log(`Download: error ${fileName}`, errors);
            downloadErrors.push(errors);
        });
        await blockDownload.downloadFiles({
            downloadFiles: [{
                fileUrl,
                fileSize: fileSize,
                filePath: downloadFile
            }], 
            headers: 'headers', // getAuthorizationHeader(),
            concurrent: true,
            maxConcurrent: 16
        });
        assert.strictEqual(downloadErrors.length, 0);
        return fs.stat(downloadFile);
    }

    it('AEM upload then download', async function () {
        const testId = `node-httptransfer_aem-e2e_${new Date().getTime()}`;
        const fileName = `${testId}.jpg`;
        // TODO: This should not be via AEM but just a raw blob location
        const fileUrl = `${getBlobUrl(fileName, "rw")}`;
        const fileSize = 282584;
        const downloadDir = Path.join(__dirname, "output", testId);
        const downloadFile = Path.join(downloadDir, fileName);
        await mkdirp(downloadDir);
        await doBlockUpload(fileUrl, fileSize);
        return doBlockDownload(fileUrl, fileSize, downloadFile);
    });
});<|MERGE_RESOLUTION|>--- conflicted
+++ resolved
@@ -23,12 +23,7 @@
     BlockUpload
 } = require("../lib");
 const {
-<<<<<<< HEAD
     getBlobUrl,
-    // getAuthorizationHeader
-=======
-    getBlobUrl
->>>>>>> ae33074c
 } = require("./e2eutils");
 
 /***
