/*
 * Copyright 2020 Adobe. All rights reserved.
 * This file is licensed to you under the Apache License, Version 2.0 (the "License");
 * you may not use this file except in compliance with the License. You may obtain a copy
 * of the License at http://www.apache.org/licenses/LICENSE-2.0
 *
 * Unless required by applicable law or agreed to in writing, software distributed under
 * the License is distributed on an "AS IS" BASIS, WITHOUT WARRANTIES OR REPRESENTATIONS
 * OF ANY KIND, either express or implied. See the License for the specific language
 * governing permissions and limitations under the License.
 */

'use strict';

<<<<<<< HEAD
const { getFileStats, isPositiveNumber } = require('./util');
=======
const logger = require('./logger');
const { getFileStats } = require('./util');
>>>>>>> d5e79833
const { uploadFile } = require('./file');
const filterObject = require('filter-obj');
const { IllegalArgumentError } = require('./error');

/**
 * @typedef {Object} UploadAEMMultipartOptions
 *
 * @property {String} [method] Optional HTTP method (defaults to 'PUT')
 * @property {Number} [timeout] Optional socket timeout
 * @property {Object} [headers] Optional override of request headers
 * @property {Number} [partSize] Optional custom preferred part size. Might be adjusted depending on the target.
 * @property {Number} [retryMax=60000] time to retry until throwing an error (ms)
 * @property {Number} [retryInterval=100] time between retries, used by exponential backoff (ms)
 * @property {Boolean} [retryEnabled=true] retry on failure enabled
 * @property {Boolean} [retryAllErrors=false] whether or not to retry on all http error codes or just >=500
 */
/**
 * @typedef {Object} UploadAEMMultipartTarget
 *
 * @property {String[]} urls URLs
 * @property {Number} [maxPartSize] Maximum size of each part
 */
/**
 * Upload a file in multiple parts to a set of URLs.
 * Intended to be used with AEM/Oak, see for more information:
 * http://jackrabbit.apache.org/oak/docs/apidocs/org/apache/jackrabbit/api/binary/BinaryUpload.html
 *
 * @param {String} filepath Source file path
 * @param {UploadAEMMultipartTarget} target Target urls
 * @param {UploadAEMMultipartOptions} [options] Upload options
 * @returns {Promise} resolves when upload completes
 */
async function uploadAEMMultipartFile(filepath, target, options) {
    if (!target) {
        throw new IllegalArgumentError('target not provided', target);
    } else if (!target.urls || target.urls.length === 0) {
        throw new IllegalArgumentError('\'target.urls\' but be a non-empty array', target.urls);
    } else if (!isPositiveNumber(target.maxPartSize)) {
        throw new IllegalArgumentError('\'target.maxPartSize\' must be a positive number', target.maxPartSize);
    }

    // Calculate the partSize based on the number of urls
    const { size } = await getFileStats(filepath);
    let partSize = Math.ceil(size / target.urls.length);

    // Make sure that the file is not too large
    if (partSize > target.maxPartSize) {
        throw Error(`File '${filepath}' is too large to upload: ${size} bytes, maxPartSize: ${target.maxPartSize} bytes, numUploadURIs: ${target.urls.length}`);
    }

    // Default to the maxPartSize
    partSize = target.maxPartSize;
    logger.debug('part size:', partSize);

    // extract upload options
    const uploadOptions = filterObject(
        options || {},
        [ 'method', 'timeout', 'headers',
            'retryMaxDuration', 'retryInterval', 'retryEnabled', 'retryAllErrors' ]
    );

    // upload blocks
    // rely on retry functionality in uploadFile
    let i = 0;
    let start = 0;
    while (start < size) {
        // uploadFile expects an inclusive start and end which is why the -1 is required
        const length = Math.min(size - start, partSize);
        await uploadFile(
            filepath,
            target.urls[i],
            { ...uploadOptions, start,
                end: start + length - 1}
        );
        start += length;
        ++i;
    }
}

module.exports = {
    uploadAEMMultipartFile
};<|MERGE_RESOLUTION|>--- conflicted
+++ resolved
@@ -12,12 +12,7 @@
 
 'use strict';
 
-<<<<<<< HEAD
 const { getFileStats, isPositiveNumber } = require('./util');
-=======
-const logger = require('./logger');
-const { getFileStats } = require('./util');
->>>>>>> d5e79833
 const { uploadFile } = require('./file');
 const filterObject = require('filter-obj');
 const { IllegalArgumentError } = require('./error');
