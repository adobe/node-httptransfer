--- conflicted
+++ resolved
@@ -195,15 +195,9 @@
             bufferSize = DEFAULT_TRANSFER_BUFFER_POOL_SIZE;
         }
 
-<<<<<<< HEAD
-        if (!bufferSize || !Number.isInteger(bufferSize)) {
-            throw new Error("Suggested Transfer Memory Buffer toal suggested size must be an integer");
-        }
-=======
         // if (!bufferSize || !Number.isInteger(bufferSize)) {
         //     throw new Error("Suggested Transfer Memory Buffer toal suggested size must be an integer");
         // }
->>>>>>> e324780c
         if (bufferSize <= 0) {
             throw new Error("Transfer Memory Buffer total suggested size must be larger than 0");
         }
