--- conflicted
+++ resolved
@@ -85,20 +85,6 @@
      * @param {TransferController} controller Transfer controller
      * @yields {TransferAsset} Transfer asset
      */
-<<<<<<< HEAD
-    async* execute(transferAssets) {
-        // initiate upload in batches
-        const assets = [];
-        const form = new URLSearchParams();
-        for await (const transferAsset of transferAssets) {
-            assets.push(transferAsset);
-            form.append("fileName", decodeURIComponent(getFilename(transferAsset.target.url)));
-            form.append("fileSize", transferAsset.metadata.contentLength);
-        }
-        if (assets.length === 0){
-            logger.warn("AEMInitiateUpload.execute on empty set of transfer assets");
-            return;
-=======
     async* execute(transferAssetsGen, controller) {
         const transferAssets = [];            
         for await (const transferAsset of transferAssetsGen) {
@@ -107,7 +93,6 @@
             } else {
                 transferAssets.push(transferAsset);
             }
->>>>>>> b350d18a
         }
 
         try {
@@ -126,26 +111,6 @@
             controller.emit(TransferEvents.BEFORE_INITIATE_UPLOAD, {
                 transferAssets
             });
-<<<<<<< HEAD
-        }, this.options);
-        if (!Array.isArray(initiateResponse.files)) {
-            throw Error(`'files' field missing in initiateUpload response: ${JSON.stringify(initiateResponse)}`);
-        } else if (!Array.isArray(initiateResponse.files) || (initiateResponse.files.length !== assets.length)) {
-            throw Error(`'files' field incomplete in initiateUpload response (expected files: ${assets.length}): ${JSON.stringify(initiateResponse)}`);
-        } else if (typeof initiateResponse.completeURI !== "string") {
-            throw Error(`'completeURI' field invalid in initiateUpload response: ${JSON.stringify(initiateResponse)}`);
-        }
-
-        // yield one or more smaller transfer parts if the source accepts ranges and the content length is large enough
-        const files = initiateResponse.files;
-        const completeUrl = new URL(initiateResponse.completeURI, folderUrl);
-        for (let i = 0; i < assets.length; ++i) {
-            const transferAsset = assets[i];
-            const { minPartSize, maxPartSize, uploadURIs, uploadToken } = files[i];
-            // uploadToken is opaque to us, we just need to send it back with the completeUpload
-            if (!Number.isFinite(minPartSize) || !Number.isFinite(maxPartSize) || !Array.isArray(uploadURIs) || (uploadURIs.length === 0)) {
-                throw Error(`invalid multi-part information for ${transferAsset.target.url}: ${JSON.stringify(files[i])}`);
-=======
 
             // submit batch
             const folderUrl = getFolderUrl(transferAssets[0].target.url);
@@ -181,7 +146,6 @@
                     completeUrl,
                     uploadToken
                 );
->>>>>>> b350d18a
             }
 
             // notify
