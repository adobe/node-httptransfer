--- conflicted
+++ resolved
@@ -73,15 +73,6 @@
                     totalTransferredBytes: this.totalTransferredBytes
                 });
 
-<<<<<<< HEAD
-            // check if the transfer has been completed
-            const contentLength = transferPart.metadata.contentLength;
-            if (isComplete(completedRanges, contentLength)) {
-                this.controller.emit(TransferEvents.TRANSFER_COMPLETE, {
-                    transferAsset
-                });                
-                yield transferAsset;
-=======
                 // check if the transfer has been completed
                 const contentLength = transferPart.metadata.contentLength;
                 if (isComplete(completedRanges, contentLength)) {
@@ -92,7 +83,6 @@
                 }
             } catch (e) {
                 controller.notifyFailure(transferPart.transferAsset, e, transferPart);
->>>>>>> b350d18a
             }
         }
     }
