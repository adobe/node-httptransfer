/*
 * Copyright 2021 Adobe. All rights reserved.
 * This file is licensed to you under the Apache License, Version 2.0 (the "License");
 * you may not use this file except in compliance with the License. You may obtain a copy
 * of the License at http://www.apache.org/licenses/LICENSE-2.0
 *
 * Unless required by applicable law or agreed to in writing, software distributed under
 * the License is distributed on an "AS IS" BASIS, WITHOUT WARRANTIES OR REPRESENTATIONS
 * OF ANY KIND, either express or implied. See the License for the specific language
 * governing permissions and limitations under the License.
 */

'use strict';

require("core-js/stable");

const fileUrl = require("file-url");
const { Asset } = require("../asset/asset");
const { TransferAsset } = require("../asset/transferasset");
const { AssetMetadata } = require("../asset/assetmetadata");
const { TransferController, TransferEvents } = require("../controller/transfercontroller");
const { CreateTransferParts } = require("../functions/transferpartscreate");
const { JoinTransferParts } = require("../functions/transferpartsjoin");
const { FailUnsupportedAssets } = require("../functions/failunsupportedassets");
const { CloseFiles } = require("../functions/closefiles");
const { MapConcurrent } = require("../generator/mapconcurrent");
const { Transfer } = require("../functions/transfer");
const { executePipeline, Pipeline } = require("../generator/pipeline");
const { RandomFileAccess } = require("../randomfileaccess");
const EventEmitter = require("events");
const UploadError = require("./upload-error");
const { FilterFailedAssets } = require("../functions/filterfailedassets");
const { IllegalArgumentError } = require("../error");
const { getFileStats, getMinimumMultipartPartSizeForTransfer } = require("../util");
const { AssetMultipart } = require("../asset/assetmultipart");
const { TransferMemoryBuffer } = require("../transfer-memory-allocator");

const DEFAULT_MAX_CONCURRENCY = 8;
// Default part size is 10mb
const DEFAULT_PART_SIZE = 10 * 1024 * 1024;

/**
 * Generate Block upload transfer assets
 * maintaining generator pattern in case nui in future
 * starts supporting batch upload of renditions
 * 
 * @generator
 * @param {BlockUploadOptions} options 
 * @yields {TransferAsset} Transfer asset
 */
async function* generateBlockUploadTransfer(options) {
    for (const uploadFile of options.uploadFiles) {
        if (!uploadFile.filePath) {
            throw new IllegalArgumentError(
                'filePath must be provided in uploadFiles',
                JSON.stringify(uploadFile)
            );
        }

        const sourceUrl = fileUrl(uploadFile.filePath);
        // assetTarget is a required field in block library
        let assetTarget;
        if (typeof uploadFile.fileUrl === "object"
            && Array.isArray(uploadFile.fileUrl)
            && uploadFile.fileUrl.length > 0) {
            assetTarget = uploadFile.fileUrl[0];
        } else {
            assetTarget = uploadFile.fileUrl;
        }
        const targetUrl = new URL(assetTarget);

        const source = new Asset(sourceUrl);
        const target = new Asset(targetUrl, options.headers, uploadFile.multipartHeaders);

        if (!uploadFile.fileSize) {
            const { size } = await getFileStats(uploadFile.filePath);
            uploadFile.fileSize = size;
        }

        const contentType = options.headers && options.headers['content-type'];
        console.log(`Transfer asset to upload is of content type ${contentType} and size ${uploadFile.fileSize} bytes`);
        const transferAsset = new TransferAsset(source, target, {
            acceptRanges: true,
            metadata: new AssetMetadata(uploadFile.filePath, contentType, uploadFile.fileSize)
        });

        const uploadURIs = uploadFile.fileUrl;
        const maxPartSize = uploadFile.maxPartSize;
        const minPartSize = uploadFile.minPartSize || Math.min(10, maxPartSize); // maxPartSize must be defined

        if (typeof uploadURIs === "object" && Array.isArray(uploadURIs) && uploadURIs.length > 0) {
            console.log(`Upload target is multipart ( ${uploadURIs.length} parts), min part size: ${minPartSize}, max part size: ${maxPartSize}`);
            transferAsset.multipartTarget = new AssetMultipart(
                uploadURIs,
                minPartSize,
                maxPartSize,
                transferAsset.target.multipartHeaders
            );
        }

        yield transferAsset;
    }
}

class BlockUpload extends EventEmitter {

    /**
     * @typedef {Object} UploadFile
     * @property {String} fileUrl AEM url where to upload the file
     * @property {Number} fileSize Size of the file to upload
     * @property {String} filePath Path on the local disk to upload
     * @property {Blob} [blob] Browser blob to upload (instead of fileUrl)
     * @property {Boolean} [createVersion=false] Create version on duplicates
     * @property {String} [versionLabel] Version label to apply to the created/updated file
     * @property {String} [versionComment] Version comment to apply to the created/updated file
     * @property {Boolean} [replace=false] True if the existing file should be replaced
     */
    /**
     * @typedef {Object} BlockUploadOptions
     * @property {UploadFile[]} uploadFiles List of files that will be uploaded to the target URL. 
     * @property {*} headers HTTP headers that will be included in each request sent to AEM
     * @property {Boolean} concurrent If true, multiple files in the supplied list of upload files will transfer simultaneously. If false, only one file will transfer at a time, and the next file will not begin transferring until the current file finishes. (currently not in use)
     * @property {Number} maxConcurrent Maximum number of concurrent HTTP requests that are allowed. If set to 1, only one chunk will transfer at a time, and the next chunk will not begin transferring until the current file finishes.
     * @property {Number} [preferredPartSize] Preferred part size
     */

    /**
     * Creates a new block upload instance
     */
    constructor() {
        super();
        this.errorEvents = null;
    }

    /**
     * Create a a block upload controller, which emits events
     * on file (upload) start, file (upload) progress, file (upload) end
     * and file (upload) error.
     * @returns {TransferController} Transfer controller (for upload)
     */
    createBlockUploadController() {
        const controller = new TransferController();
        this.errorEvents = [];

        controller.on(TransferEvents.TRANSFER, transferEvent => {
            this.emit("transferPart", transferEvent.transferAsset.eventData);
        });

        controller.on(TransferEvents.JOIN_TRANSFER_PARTS, transferEvent => {
            this.emit("fileprogress", {
                ...transferEvent.transferAsset.eventData,
                transferred: transferEvent.props.transferBytes
            });
        });

        controller.on(TransferEvents.AFTER_TRANSFER, transferEvent => {
            this.emit("aftertransfer", transferEvent.transferAsset.eventData);
        });

        controller.on(TransferEvents.ERROR, transferEvent => {
            if (transferEvent.props.firstError) {
                this.errorEvents.push(transferEvent);
                this.emit("fileerror", {
                    ...transferEvent.transferAsset.eventData,
                    errors: [UploadError.fromError(transferEvent.error)]
                });
            }
        });

        return controller;
    }

    /**
    * Removes all listeners for events 
    * `CREATE_TRANSFER_PARTS`, `JOIN_TRANSFER_PARTS`,
    * `AFTER_JOIN_TRANSFER_PARTS` and `ERROR`
    * from a block upload controller
    * @param {TransferController} controller a block download controller
    */
    finalizeBlockUploadController(controller) {
        if (!controller) {
            return;
        }

        if (this.errorEvents) {
            this.errorEvents = null;
        }

        try {
            controller.removeAllListeners(TransferEvents.CREATE_TRANSFER_PARTS);
            controller.removeAllListeners(TransferEvents.JOIN_TRANSFER_PARTS);
            controller.removeAllListeners(TransferEvents.AFTER_JOIN_TRANSFER_PARTS);
            controller.removeAllListeners(TransferEvents.ERROR);
        } catch (err) {
            console.log(`Failed to remove event listeners from block upload controller: ${err}`);
        }
    }

    /**
     * Upload files
     * 
     * @param {BlockUploadOptions} options AEM upload options
     */
    async uploadFiles(options = {}) {
        const preferredPartSize = (options && options.preferredPartSize) || DEFAULT_PART_SIZE;
        const maxConcurrent = (options && options.maxConcurrent) || DEFAULT_MAX_CONCURRENCY;

        // Build and execute pipeline
        const controller = this.createBlockUploadController();
        const minMemoryBlockSize = getMinimumMultipartPartSizeForTransfer(options, preferredPartSize);

<<<<<<< HEAD

        let blockDownloadBufferAllocator = new TransferMemoryBuffer(minMemoryBlockSize * maxConcurrent);
        const randomFileAccess = new RandomFileAccess(blockDownloadBufferAllocator);
=======
        let blockUploadBufferAllocator = new TransferMemoryBuffer(minMemoryBlockSize * maxConcurrent);
        const randomFileAccess = new RandomFileAccess(blockUploadBufferAllocator);
        
>>>>>>> 64ff9188
        try {
            const pipeline = new Pipeline(
                new FailUnsupportedAssets(),
                new CreateTransferParts({ preferredPartSize }),
                new MapConcurrent(new Transfer(randomFileAccess, options), { maxConcurrent }),
                new JoinTransferParts,
                new CloseFiles(randomFileAccess),
            );
            pipeline.setFilterFunction(new FilterFailedAssets);

            await executePipeline(pipeline, generateBlockUploadTransfer(options), controller);
            if (this.errorEvents && this.errorEvents.length > 0) {
                // delete file (not needed - as AEM won't commit the blob in case of error)
                // throw the first emitted error
                console.log(`Errors encountered during block upload (${this.errorEvents.length} total error(s))`);
                throw this.errorEvents[0].error;
            }
        } finally {
            if (controller) {
                this.finalizeBlockUploadController(controller);
            }

            if (randomFileAccess) {
                await randomFileAccess.close();
            }
            blockUploadBufferAllocator = null;
        }
    }

}

module.exports = {
    BlockUpload
};<|MERGE_RESOLUTION|>--- conflicted
+++ resolved
@@ -209,15 +209,8 @@
         const controller = this.createBlockUploadController();
         const minMemoryBlockSize = getMinimumMultipartPartSizeForTransfer(options, preferredPartSize);
 
-<<<<<<< HEAD
-
-        let blockDownloadBufferAllocator = new TransferMemoryBuffer(minMemoryBlockSize * maxConcurrent);
-        const randomFileAccess = new RandomFileAccess(blockDownloadBufferAllocator);
-=======
         let blockUploadBufferAllocator = new TransferMemoryBuffer(minMemoryBlockSize * maxConcurrent);
         const randomFileAccess = new RandomFileAccess(blockUploadBufferAllocator);
-        
->>>>>>> 64ff9188
         try {
             const pipeline = new Pipeline(
                 new FailUnsupportedAssets(),
